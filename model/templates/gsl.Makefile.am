.template 0
###############################################################################
# Copyright (c) 2011-2015 libbitcoin developers (see COPYING).
#
# GSL generate libbitcoin-explorer source files.
# This file contains no localizable resources.
#
# This is a code generator built using the iMatix GSL code generation
# language. See https://github.com/imatix/gsl for details.
###############################################################################
.endtemplate
.template 1
.echo "Generating Makefile.am..."
.output "../Makefile.am"
# ******** GENERATED SOURCE CODE, DO NOT EDIT EXCEPT EXPERIMENTALLY ********* #

#
# documentation
#
doc_DATA = README INSTALL COPYING

#
# pkg-config
#
pkgconfig_DATA = libbitcoin-explorer.pc

#
# bash completion
#
if BASH_COMPLETION_DIR
    bashcompletiondir = ${bash_completion_dir}
    dist_bashcompletion_DATA = data/bx
endif

#
# configuration file
#
confdir="${sysconfdir}/libbitcoin"
conf_DATA = data/bx.cfg

# look for macros in the m4 subdirectory
ACLOCAL_AMFLAGS = -I m4

#
# headers
#
bitcoin_includedir = ${includedir}/bitcoin
bitcoin_include_HEADERS = \\
    include/bitcoin/explorer.hpp
    
bitcoin_explorer_includedir = ${includedir}/bitcoin/explorer
bitcoin_explorer_include_HEADERS = \\
    include/bitcoin/explorer/async_client.hpp \\
    include/bitcoin/explorer/callback_state.hpp \\
    include/bitcoin/explorer/command.hpp \\
    include/bitcoin/explorer/config.hpp \\
    include/bitcoin/explorer/define.hpp \\
    include/bitcoin/explorer/dispatch.hpp \\
    include/bitcoin/explorer/display.hpp \\
    include/bitcoin/explorer/generated.hpp \\
    include/bitcoin/explorer/obelisk_client.hpp \\
    include/bitcoin/explorer/prop_tree.hpp \\
    include/bitcoin/explorer/utility.hpp \\
    include/bitcoin/explorer/version.hpp

bitcoin_explorer_impl_includedir = ${includedir}/bitcoin/explorer/impl
bitcoin_explorer_impl_include_HEADERS = \\
    include/bitcoin/explorer/impl/prop_tree.ipp \\
    include/bitcoin/explorer/impl/utility.ipp

bitcoin_explorer_primitives_includedir = ${includedir}/bitcoin/explorer/primitives
bitcoin_explorer_primitives_include_HEADERS = \\
    include/bitcoin/explorer/primitives/address.hpp \\
    include/bitcoin/explorer/primitives/base16.hpp \\
    include/bitcoin/explorer/primitives/base2.hpp \\
    include/bitcoin/explorer/primitives/base58.hpp \\
    include/bitcoin/explorer/primitives/base64.hpp \\
<<<<<<< HEAD
    include/bitcoin/explorer/primitives/bip39_language.hpp \\
=======
    include/bitcoin/explorer/primitives/base85.hpp \\
>>>>>>> aa96ffe8
    include/bitcoin/explorer/primitives/btc.hpp \\
    include/bitcoin/explorer/primitives/btc160.hpp \\
    include/bitcoin/explorer/primitives/btc256.hpp \\
    include/bitcoin/explorer/primitives/byte.hpp \\
    include/bitcoin/explorer/primitives/cert_key.hpp \\
    include/bitcoin/explorer/primitives/ec_private.hpp \\
    include/bitcoin/explorer/primitives/ec_public.hpp \\
    include/bitcoin/explorer/primitives/encoding.hpp \\
    include/bitcoin/explorer/primitives/endorsement.hpp \\
    include/bitcoin/explorer/primitives/hashtype.hpp \\
    include/bitcoin/explorer/primitives/hd_key.hpp \\
    include/bitcoin/explorer/primitives/hd_priv.hpp \\
    include/bitcoin/explorer/primitives/hd_pub.hpp \\
    include/bitcoin/explorer/primitives/header.hpp \\
    include/bitcoin/explorer/primitives/input.hpp \\
    include/bitcoin/explorer/primitives/output.hpp \\
    include/bitcoin/explorer/primitives/point.hpp \\
    include/bitcoin/explorer/primitives/raw.hpp \\
    include/bitcoin/explorer/primitives/script.hpp \\
    include/bitcoin/explorer/primitives/signature.hpp \\
    include/bitcoin/explorer/primitives/stealth.hpp \\
    include/bitcoin/explorer/primitives/transaction.hpp \\
    include/bitcoin/explorer/primitives/uri.hpp \\
    include/bitcoin/explorer/primitives/wif.hpp \\
    include/bitcoin/explorer/primitives/wrapper.hpp

# Generated from XML data source.
bitcoin_explorer_commands_includedir = ${includedir}/bitcoin/explorer/commands
bitcoin_explorer_commands_include_HEADERS = \\
.for command by symbol
    include/bitcoin/explorer/commands/$(symbol).hpp$(!last() ?? " \\")
.endfor

#
# libraries
#
noinst_LTLIBRARIES = src/libbitcoin-explorer.la

src_libbitcoin_explorer_la_CPPFLAGS = \\
    -I${srcdir}/include \\
    ${bitcoin_client_CFLAGS} \\
    -DSYSCONFDIR=\\"${sysconfdir}\\"

src_libbitcoin_explorer_la_SOURCES = \\
    src/async_client.cpp \\
    src/callback_state.cpp \\
    src/config.cpp \\
    src/dispatch.cpp \\
    src/display.cpp \\
    src/generated.cpp \\
    src/obelisk_client.cpp \\
    src/prop_tree.cpp \\
    src/primitives/address.cpp \\
    src/primitives/base16.cpp \\
    src/primitives/base2.cpp \\
    src/primitives/base58.cpp \\
    src/primitives/base64.cpp \\
<<<<<<< HEAD
    src/primitives/bip39_language.cpp \\
=======
    src/primitives/base85.cpp \\
>>>>>>> aa96ffe8
    src/primitives/btc.cpp \\
    src/primitives/btc160.cpp \\
    src/primitives/btc256.cpp \\
    src/primitives/byte.cpp \\
    src/primitives/cert_key.cpp \\
    src/primitives/ec_private.cpp \\
    src/primitives/ec_public.cpp \\
    src/primitives/encoding.cpp \\
    src/primitives/endorsement.cpp \\
    src/primitives/hashtype.cpp \\
    src/primitives/hd_key.cpp \\
    src/primitives/hd_priv.cpp \\
    src/primitives/hd_pub.cpp \\
    src/primitives/header.cpp \\
    src/primitives/input.cpp \\
    src/primitives/output.cpp \\
    src/primitives/point.cpp \\
    src/primitives/raw.cpp \\
    src/primitives/script.cpp \\
    src/primitives/signature.cpp \\
    src/primitives/stealth.cpp \\
    src/primitives/transaction.cpp \\
    src/primitives/uri.cpp \\
    src/primitives/wif.cpp \\
    src/primitives/wrapper.cpp \\
    src/utility.cpp

# Generated from XML data source.
src_libbitcoin_explorer_la_SOURCES += \\
.for command by symbol
    src/commands/$(symbol).cpp$(!last() ?? " \\")
.endfor

src_libbitcoin_explorer_la_LIBADD = \\
    ${bitcoin_client_LIBS}

#
# console application
#
bin_PROGRAMS = bx

bx_CPPFLAGS = \\
    -I${srcdir}/include \\
    ${bitcoin_client_CFLAGS}

bx_SOURCES = \\
    src/console/main.cpp

bx_LDADD = \\
    src/libbitcoin-explorer.la \\
    -lboost_chrono \\
    -lboost_program_options \\
    ${bitcoin_client_LIBS}

#
# tests
#
if WITH_TESTS

TESTS = run-tests.sh

check_PROGRAMS = test/libbitcoin_explorer_test

test_libbitcoin_explorer_test_CPPFLAGS = \\
    -I${srcdir}/include \\
    ${bitcoin_client_CFLAGS}

test_libbitcoin_explorer_test_SOURCES = \\
    test/primitives/address.cpp \\
    test/primitives/base58.cpp \\
    test/generated__broadcast.cpp \\
    test/generated__find.cpp \\
    test/generated__formerly.cpp \\
    test/generated__symbol.cpp \\
    test/main.cpp

# Generated from XML data source.
test_libbitcoin_explorer_test_SOURCES += \\
.for command by symbol
    test/commands/$(symbol).cpp$(!last() ?? " \\")
.endfor

test_libbitcoin_explorer_test_LDADD = \\
    src/libbitcoin-explorer.la \\
    -lboost_chrono \\
    -lboost_program_options \\
    -lboost_unit_test_framework \\
    ${bitcoin_client_LIBS}

endif
.endtemplate<|MERGE_RESOLUTION|>--- conflicted
+++ resolved
@@ -75,11 +75,8 @@
     include/bitcoin/explorer/primitives/base2.hpp \\
     include/bitcoin/explorer/primitives/base58.hpp \\
     include/bitcoin/explorer/primitives/base64.hpp \\
-<<<<<<< HEAD
+    include/bitcoin/explorer/primitives/base85.hpp \\
     include/bitcoin/explorer/primitives/bip39_language.hpp \\
-=======
-    include/bitcoin/explorer/primitives/base85.hpp \\
->>>>>>> aa96ffe8
     include/bitcoin/explorer/primitives/btc.hpp \\
     include/bitcoin/explorer/primitives/btc160.hpp \\
     include/bitcoin/explorer/primitives/btc256.hpp \\
@@ -137,11 +134,8 @@
     src/primitives/base2.cpp \\
     src/primitives/base58.cpp \\
     src/primitives/base64.cpp \\
-<<<<<<< HEAD
+    src/primitives/base85.cpp \\
     src/primitives/bip39_language.cpp \\
-=======
-    src/primitives/base85.cpp \\
->>>>>>> aa96ffe8
     src/primitives/btc.cpp \\
     src/primitives/btc160.cpp \\
     src/primitives/btc256.cpp \\
