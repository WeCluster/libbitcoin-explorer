AM_CPPFLAGS = ${libbitcoin_CFLAGS}

corebindir = ${libdir}/sx-core
corebin_PROGRAMS = \
    sx-addr sx-broadcast-tx sx-genpriv sx-genaddr sx-mktx sx-mpk sx-newkey \
    sx-newseed sx-sendtx sx-showtx sx-sign-input sx-mnemonic sx-pubkey \
    sx-rawscript sx-scripthash sx-showscript sx-set-input sx-decode-addr \
<<<<<<< HEAD
    sx-encode-addr sx-genpub sx-showblkhead sx-validsig
corebin_SCRIPTS = sx-qrcode sx-watchtx sx-btc sx-satoshi
=======
    sx-encode-addr sx-genpub sx-showblkhead
corebin_SCRIPTS = sx-qrcode sx-watchtx sx-btc sx-satoshi sx-bci-history \
	sx-get-utxo sx-bci-fetch-last-height
>>>>>>> 14221461

bin_SCRIPTS = sx
CLEANFILES = $(bin_SCRIPTS)
EXTRADIST = sx.py

do_subst = sed -e "s,[@]corebindir[@],$(corebindir),g"

sx: sx.py Makefile
	$(do_subst) < $(srcdir)/sx.py > sx
	chmod +x sx

if HAVE_OBELISK
corebin_PROGRAMS += \
    sx-history sx-balance sx-fetch-block-header sx-fetch-transaction \
    sx-fetch-last-height sx-validtx

AM_CPPFLAGS += -DSYSCONFDIR=\"${sysconfdir}\"
endif

sx_decode_addr_SOURCES = decode-addr.cpp
sx_decode_addr_LDADD = ${libbitcoin_LIBS}

sx_encode_addr_SOURCES = encode-addr.cpp
sx_encode_addr_LDADD = ${libbitcoin_LIBS}

sx_showscript_SOURCES = showscript.cpp
sx_showscript_LDADD = ${libbitcoin_LIBS}

sx_scripthash_SOURCES = scripthash.cpp
sx_scripthash_LDADD = ${libbitcoin_LIBS}

sx_rawscript_SOURCES = rawscript.cpp
sx_rawscript_LDADD = ${libbitcoin_LIBS}

sx_pubkey_SOURCES = pubkey.cpp
sx_pubkey_LDADD = ${libbitcoin_LIBS}

sx_genpub_SOURCES = genpub.cpp
sx_genpub_LDADD = ${libbitcoin_LIBS}

sx_addr_SOURCES = addr.cpp
sx_addr_LDADD = ${libbitcoin_LIBS}

sx_broadcast_tx_SOURCES = broadcast-tx.cpp
sx_broadcast_tx_LDADD = ${libbitcoin_LIBS}

sx_genpriv_SOURCES = genpriv.cpp
sx_genpriv_LDADD = ${libbitcoin_LIBS}

sx_genaddr_SOURCES = genaddr.cpp
sx_genaddr_LDADD = ${libbitcoin_LIBS}

sx_validsig_SOURCES = validsig.cpp
sx_validsig_LDADD = ${libbitcoin_LIBS}

sx_mktx_SOURCES = mktx.cpp
sx_mktx_LDADD = ${libbitcoin_LIBS}

sx_mpk_SOURCES = mpk.cpp
sx_mpk_LDADD = ${libbitcoin_LIBS}

sx_newkey_SOURCES = newkey.cpp
sx_newkey_LDADD = ${libbitcoin_LIBS}

sx_newseed_SOURCES = newseed.cpp
sx_newseed_LDADD = ${libbitcoin_LIBS}

sx_sendtx_SOURCES = sendtx.cpp
sx_sendtx_LDADD = ${libbitcoin_LIBS}

sx_showblkhead_SOURCES = showblkhead.cpp
sx_showblkhead_LDADD = ${libbitcoin_LIBS}

sx_showtx_SOURCES = showtx.cpp
sx_showtx_LDADD = ${libbitcoin_LIBS}

sx_set_input_SOURCES = set-input.cpp
sx_set_input_LDADD = ${libbitcoin_LIBS}

sx_sign_input_SOURCES = sign-input.cpp
sx_sign_input_LDADD = ${libbitcoin_LIBS}

sx_mnemonic_SOURCES = mnemonic.cpp
sx_mnemonic_LDADD = ${libbitcoin_LIBS}

sx_history_SOURCES = history.cpp config.cpp
sx_history_LDADD = ${libbitcoin_LIBS} ${libobelisk_LIBS}

sx_balance_SOURCES = balance.cpp config.cpp
sx_balance_LDADD = ${libbitcoin_LIBS} ${libobelisk_LIBS}

sx_fetch_last_height_SOURCES = fetch-last-height.cpp config.cpp
sx_fetch_last_height_LDADD = ${libbitcoin_LIBS} ${libobelisk_LIBS} 

sx_fetch_transaction_SOURCES = fetch-transaction.cpp config.cpp
sx_fetch_transaction_LDADD = ${libbitcoin_LIBS} ${libobelisk_LIBS} 

sx_fetch_block_header_SOURCES = fetch-block-header.cpp config.cpp
sx_fetch_block_header_LDADD = ${libbitcoin_LIBS} ${libobelisk_LIBS} 

sx_validtx_SOURCES = validtx.cpp config.cpp
sx_validtx_LDADD = ${libbitcoin_LIBS} ${libobelisk_LIBS}
<|MERGE_RESOLUTION|>--- conflicted
+++ resolved
@@ -5,14 +5,9 @@
     sx-addr sx-broadcast-tx sx-genpriv sx-genaddr sx-mktx sx-mpk sx-newkey \
     sx-newseed sx-sendtx sx-showtx sx-sign-input sx-mnemonic sx-pubkey \
     sx-rawscript sx-scripthash sx-showscript sx-set-input sx-decode-addr \
-<<<<<<< HEAD
     sx-encode-addr sx-genpub sx-showblkhead sx-validsig
-corebin_SCRIPTS = sx-qrcode sx-watchtx sx-btc sx-satoshi
-=======
-    sx-encode-addr sx-genpub sx-showblkhead
 corebin_SCRIPTS = sx-qrcode sx-watchtx sx-btc sx-satoshi sx-bci-history \
 	sx-get-utxo sx-bci-fetch-last-height
->>>>>>> 14221461
 
 bin_SCRIPTS = sx
 CLEANFILES = $(bin_SCRIPTS)
