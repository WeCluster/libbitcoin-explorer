#include "config.hpp"

#include <sys/types.h>
#include <boost/filesystem.hpp>
#include <boost/lexical_cast.hpp>
#include <libconfig.h++>

#ifdef _WIN32

#include <shlobj.h>
#include <windows.h>
#include <tchar.h>

// Use explicitly wide char functions and compile for unicode.

tstring home_directory()
{
    tchar app_data_path[MAX_PATH];
    auto result = SHGetFolderPathW(NULL, CSIDL_LOCAL_APPDATA, NULL,
        SHGFP_TYPE_CURRENT, app_data_path);
    return tstring(SUCCEEDED(result) ? app_data_path : L"");
}

tstring sx_config_path()
{
    tchar environment_buffer[MAX_PATH];
    return tstring(GetEnvironmentVariableW(L"SX_CFG", environment_buffer,
        MAX_PATH) == TRUE ? environment_buffer : L"");
}

#else

#include <unistd.h>
#include <pwd.h>

// This is ANSI/MBCS if compiled on Windows but is always Unicode on Linux,
// so we can safely return it as tstring when excluded from Windows.

/*
tstring home_directory()
{
    const char* home_path = getenv("HOME");
    return std::string(home_path == nullptr ? getpwuid(getuid())->pw_dir : 
        home_path);
}

tstring sx_config_path()
{
<<<<<<< HEAD
    const char* config_path = getenv("SX_CFG");
    return std::string(config_path == nullptr ? "" : config_path);
}
*/

using boost::filesystem::path;

path home_directory()
{
    const char* home_path = getenv("HOME");
    if (!home_path)
    {
        passwd* pw = getpwuid(getuid());
        const char *homedir = pw->pw_dir;
        return path(homedir);
    }
    return path(home_path);
}
*/

using boost::filesystem::path;

path home_directory()
{
    const char* home_path = getenv("HOME");
    if (!home_path)
    {
        passwd* pw = getpwuid(getuid());
        const char *homedir = pw->pw_dir;
        return path(homedir);
    }
    return path(home_path);
=======
    return std::string(getenv("SX_CFG"));
>>>>>>> 112c5167
}
*/

using boost::filesystem::path;

path home_directory()
{
    const char* home_path = getenv("HOME");
    if (!home_path)
    {
        passwd* pw = getpwuid(getuid());
        const char *homedir = pw->pw_dir;
        return path(homedir);
    }
    return path(home_path);
}

#endif

template <typename T>
void get_value(const libconfig::Setting& root, config_map_type& config_map,
    const std::string& key_name, const T& fallback_value)
{
    T value;

    // libconfig is ANSI/MBCS on Windows - no Unicode support.
    // This reads ANSI/MBCS values from XML. If they are UTF-8 (and above the
    // ASCII band) the values will be misinterpreted upon use.
    config_map[key_name] = (root.lookupValue(key_name, value)) ?
        boost::lexical_cast<std::string>(value) :
        boost::lexical_cast<std::string>(fallback_value);
}

void set_config_path(libconfig::Config& configuration, const char* config_path)
{
    // Ignore error if unable to read config file.
    try
    {
        // libconfig is ANSI/MBCS on Windows - no Unicode support.
        // This translates the path from Unicode to a "generic" path in
        // ANSI/MBCS, which can result in failures.
        configuration.readFile(config_path);
    }
    catch (const libconfig::FileIOException&) {}
    catch (const libconfig::ParseException&) {}
}

void load_config(config_map_type& config)
{
    libconfig::Config configuration;
#ifdef _WIN32
    tstring environment_path = sx_config_path();
    tpath config_path = environment_path.empty() ?
        tpath(home_directory()) / L".sx.cfg" : tpath(environment_path);
    set_config_path(configuration, config_path.generic_string().c_str());
#else
    path conf_path = home_directory() / ".sx.cfg";
    // Check for env variable config to override default path.
    char* env_path = getenv("SX_CFG");
    if (env_path)
        conf_path = env_path;
    set_config_path(configuration, conf_path.native().c_str());
#endif

    // Read off values.
    const libconfig::Setting& root = configuration.getRoot();
    get_value<std::string>(root, config, "service", "tcp://37.139.11.99:9091");
    get_value<std::string>(root, config, "client-certificate", ".sx.cert");
    get_value<std::string>(root, config, "server-public-key", "");
}<|MERGE_RESOLUTION|>--- conflicted
+++ resolved
@@ -46,7 +46,6 @@
 
 tstring sx_config_path()
 {
-<<<<<<< HEAD
     const char* config_path = getenv("SX_CFG");
     return std::string(config_path == nullptr ? "" : config_path);
 }
@@ -79,9 +78,21 @@
         return path(homedir);
     }
     return path(home_path);
-=======
-    return std::string(getenv("SX_CFG"));
->>>>>>> 112c5167
+}
+*/
+
+using boost::filesystem::path;
+
+path home_directory()
+{
+    const char* home_path = getenv("HOME");
+    if (!home_path)
+    {
+        passwd* pw = getpwuid(getuid());
+        const char *homedir = pw->pw_dir;
+        return path(homedir);
+    }
+    return path(home_path);
 }
 */
 
