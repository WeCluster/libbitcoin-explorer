#include <atomic>
#include <condition_variable>
#include <thread>
#include <bitcoin/bitcoin.hpp>
#include <obelisk/obelisk.hpp>
#include "config.hpp"
#include "util.hpp"

using namespace bc;
using std::placeholders::_1;
using std::placeholders::_2;

typedef std::vector<payment_address> payaddr_list;

int remaining_count = std::numeric_limits<int>::max();
std::mutex mutex;
std::condition_variable condition;

bool json_output = false;

void history_fetched(const payment_address& payaddr,
    const std::error_code& ec, const blockchain::history_list& history)
{
    if (ec)
    {
        std::cerr << "history: Failed to fetch history: "
            << ec.message() << std::endl;
        return;
    }
    for (const auto& row: history)
    {
        std::cout << "Address: " << payaddr.encoded() << std::endl;
        std::cout << "  output: " << row.output << std::endl;
        std::cout << "  output_height: ";
        if (!row.output_height)
            std::cout << "Pending";
        else
            std::cout << row.output_height;
        std::cout << std::endl;
        std::cout << "  value:  " << row.value << std::endl;
        if (row.spend.hash == null_hash)
        {
            std::cout << "  spend: Unspent" << std::endl;
            std::cout << "  spend_height: Unspent" << std::endl;
        }
        else
        {
            std::cout << "  spend: " << row.spend << std::endl;
            std::cout << "  spend_height: ";
            if (!row.spend_height)
                std::cout << "Pending";
            else
                std::cout << row.spend_height;
            std::cout << std::endl;
        }
        std::cout << std::endl;
    }
    std::lock_guard<std::mutex> lock(mutex);
    BITCOIN_ASSERT(remaining_count != std::numeric_limits<int>::max());
    --remaining_count;
    condition.notify_one();
}

void json_history_fetched(const payment_address& payaddr,
    const std::error_code& ec, const blockchain::history_list& history)
{
    if (ec)
    {
        std::cerr << "history: Failed to fetch history: "
            << ec.message() << std::endl;
        return;
    }
    bool is_first = true;
    for (const auto& row: history)
    {
        // Put commas between each array item in json output.
        if (is_first)
            is_first = false;
        else
            std::cout << "," << std::endl;
        // Actual row data.
        std::cout << "{" << std::endl;
        std::cout << "  \"address\": \"" << payaddr.encoded()
            << "\"," << std::endl;
        std::cout << "  \"output\": \"" << row.output
            << "\"," << std::endl;
        std::cout << "  \"output_height\": ";
        if (!row.output_height)
            std::cout << "\"Pending\"";
        else
            std::cout << row.output_height;
        std::cout << "," << std::endl;
        std::cout << "  \"value\":  \"" << row.value << "\"," << std::endl;
        if (row.spend.hash == null_hash)
        {
            std::cout << "  \"spend\": \"Unspent\"," << std::endl;
            std::cout << "  \"spend_height\": \"Unspent\"" << std::endl;
        }
        else
        {
            std::cout << "  \"spend\": \"" << row.spend << "\"," << std::endl;
            std::cout << "  \"spend_height\": ";
            if (!row.spend_height)
                std::cout << "\"Pending\"";
            else
                std::cout << "\"" << row.spend_height << "\"";
        }
        std::cout << "}";
    }
    std::lock_guard<std::mutex> lock(mutex);
    BITCOIN_ASSERT(remaining_count != std::numeric_limits<int>::max());
    --remaining_count;
    condition.notify_one();
    if (remaining_count > 0)
        std::cout << ",";
    std::cout << std::endl;
}

bool payaddr_from_stdin(payment_address& payaddr)
{
    if (!payaddr.set_encoded(read_stdin()))
    {
        std::cerr << "history: Invalid address." << std::endl;
        return false;
    }
    return true;
}

bool payaddr_from_argv(payaddr_list& payaddrs, int argc, char** argv)
{
    for (int i = 1; i < argc; ++i)
    {
        const std::string arg = argv[i];
        if (arg == "-j" || arg == "--json")
        {
            json_output = true;
            continue;
        }
        payment_address payaddr;
        if (!payaddr.set_encoded(arg))
            return false;
        payaddrs.push_back(payaddr);
    }
    return true;
}

int main(int argc, char** argv)
{
    config_map_type config;
    load_config(config);
    payaddr_list payaddrs;
    if (argc == 1)
    {
        payment_address payaddr;
        if (!payaddr_from_stdin(payaddr))
            return -1;
        payaddrs.push_back(payaddr);
    }
    else
    {
        if (!payaddr_from_argv(payaddrs, argc, argv))
            return -1;
    }
    remaining_count = payaddrs.size();
    threadpool pool(1);
    obelisk::fullnode_interface fullnode(pool, config["service"],
        config["client-certificate"], config["server-public-key"]);
    if (json_output)
        std::cout << "[" << std::endl;
    for (const payment_address& payaddr: payaddrs)
    {
        if (json_output)
            fullnode.address.fetch_history(payaddr,
                std::bind(json_history_fetched, payaddr, _1, _2));
        else
            fullnode.address.fetch_history(payaddr,
                std::bind(history_fetched, payaddr, _1, _2));
    }
    std::thread update_loop([&fullnode]
    {
        while (true)
        {
            fullnode.update();
            usleep(100000);
        }
    });
    update_loop.detach();
    std::unique_lock<std::mutex> lock(mutex);
    while (remaining_count > 0)
    {
<<<<<<< HEAD
        fullnode.update();
        std::this_thread::sleep_for(std::chrono::seconds(100));
=======
        condition.wait(lock);
        BITCOIN_ASSERT(remaining_count >= 0);
>>>>>>> d968571e
    }
    if (json_output)
        std::cout << "]" << std::endl;
    pool.stop();
    pool.join();
    return 0;
}
<|MERGE_RESOLUTION|>--- conflicted
+++ resolved
@@ -181,20 +181,15 @@
         while (true)
         {
             fullnode.update();
-            usleep(100000);
+            std::this_thread::sleep_for(std::chrono::seconds(100));
         }
     });
     update_loop.detach();
     std::unique_lock<std::mutex> lock(mutex);
     while (remaining_count > 0)
     {
-<<<<<<< HEAD
-        fullnode.update();
-        std::this_thread::sleep_for(std::chrono::seconds(100));
-=======
         condition.wait(lock);
         BITCOIN_ASSERT(remaining_count >= 0);
->>>>>>> d968571e
     }
     if (json_output)
         std::cout << "]" << std::endl;
