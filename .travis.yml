--- conflicted
+++ resolved
@@ -25,10 +25,7 @@
 
   # Install required boost components at the minimum version required.
   - ./boost.sh
-<<<<<<< HEAD
-=======
 
 script:
   # Build the master branch and all locally-built dependencies.
->>>>>>> 61a4352c
   - ./build.sh CFLAGS="-s"